--- conflicted
+++ resolved
@@ -21,21 +21,7 @@
 parser.add_argument('--xrootd', type=int, default=1, help="Local data or xrdcp from hadoop (xrootd=True)")
 options = parser.parse_args()
 
-<<<<<<< HEAD
-#other parameters for script
-
-# username = getpass.getuser()
-# if not options.local:
-#     dataDir = "/mnt/T3_US_MIT/hadoop/scratch/{}/SUEP/{}/{}/".format(username,options.tag,options.dataset)
-# else:
-#     #dataDir = "/work/submit/{}/SUEP/{}/{}/".format(username, options.tag, options.dataset)
-#     #data is here -> /work/submit/lavezzo/SUEP/jetIDv2
-#     dataDir =  f'/work/submit/lavezzo/SUEP/jetIDv2/{options.dataset}/'
-# files = [file for file in os.listdir(dataDir)]
-
-=======
 # other parameters for script
->>>>>>> c58c0657
 redirector = "root://t3serv017.mit.edu:/"
 username = getpass.getuser()
 if options.xrootd:
@@ -47,16 +33,11 @@
 # parameters for ABCD method
 var1_label = 'spher'
 var2_label = 'nconst'
-var3_label = 'PV_npvs'
 var1_val = 0.50
 var2_val = 25
 nbins = 100                # applies to var1_label
 labels = ['ch']            # which selection to make plots for
-<<<<<<< HEAD
-output_label = 'jetIDv2_L35Cut'
-=======
 output_label = options.output
->>>>>>> c58c0657
 
 # cross section
 xsection = 1.0
@@ -74,7 +55,7 @@
     output = {
             # variables from the dataframe
             "uncleaned_tracks_"+label : Hist.new.Reg(499, 0, 4000, name="unctracks_"+label, label="# Uncleaned Tracks in Event").Weight(),
-            "ngood_fastjets_"+label : Hist.new.Int(0, 10, name="ngood_fastjets_"+label, label="# Good Fast Jets").Weight(), #binning wrong here look at plot
+            "ngood_fastjets_"+label : Hist.new.Int(0, 10, name="ngood_fastjets_"+label, label="# Good Fast Jets").Weight(),
             "HLT_PFJet500_"+label : Hist.new.Reg(99, 0, 5, name="HLT_PFJet500_"+label, label="# HLT PF Jet 500").Weight(),
             "HLT_PFHT1050_"+label : Hist.new.Reg(99, 0, 5, name="HLT_PFHT1050_"+label, label="# HLT PF HT 1050").Weight(),
             "eta_ak4jets1_"+label : Hist.new.Reg(99, -5, 5, name="eta_ak4jets1_"+label, label="Eta AK4 Jets 1").Weight(),
@@ -86,10 +67,8 @@
             "n_tight_ak4jets_"+label : Hist.new.Reg(99, 0, 20, name="n_tight_ak4jets_"+label, label="# Tight AK4 Jets").Weight(),
             "ht_loose_"+label : Hist.new.Reg(499, 0, 5000, name="ht_loose_"+label, label="Loose Jet HT").Weight(),
             "ht_tight_"+label : Hist.new.Reg(499, 0, 5000, name="ht_tight_"+label, label="Tight Jet HT").Weight(),
-            "PV_npvs_"+label : Hist.new.Int(0, 100, name="PV_npvs_"+label, label="PV npvs").Weight(), #same here; generally with any integer values
+            "PV_npvs_"+label : Hist.new.Int(0, 100, name="PV_npvs_"+label, label="PV npvs").Weight(),
             "PV_npvsGood_"+label : Hist.new.Reg(100, 0, 100, name="PV_npvsGood_"+label, label="PV npvs Good").Weight(),
-        
-        
             "SUEP_nconst_"+label : Hist.new.Reg(499, 0, 500, name="nconst_"+label, label="# Tracks in SUEP").Weight(),
             "SUEP_ntracks_"+label : Hist.new.Reg(499, 0, 500, name="ntracks_"+label, label="# Tracks in event").Weight(),
             "SUEP_pt_"+label : Hist.new.Reg(100, 0, 2000, name="pt_"+label, label=r"$p_T$").Weight(),
@@ -129,11 +108,7 @@
             "2D_spher_nconst_"+label : Hist.new.Reg(100, 0, 1.0, name="spher_"+label).Reg(99, 0, 200, name="nconst_"+label).Weight(),
             "ht_" + label : Hist.new.Reg(1000, 0, 10000, name="ht_"+label, label='HT').Weight(),
             "nJets_" + label : Hist.new.Reg(100, 0, 50, name="nJets_"+label, label='# Jets in Event').Weight(),
-<<<<<<< HEAD
             "nLostTracks_"+label : Hist.new.Reg(19, 0, 20, name="nLostTracks_"+label, label="# Lost Tracks in Event ").Weight(),
-=======
-            "nLostTracks_"+label : Hist.new.Reg(499, 0, 500, name="nLostTracks_"+label, label="# Lost Tracks in Event ").Weight(),
->>>>>>> c58c0657
             "2D_nJets_SUEPpT_"+label : Hist.new.Reg(199, 0, 200, name="nJets_"+label).Reg(100, 0, 3000, name="pt_"+label).Weight(),    
         "nPVs_"+label : Hist.new.Reg(199, 0, 200, name="nPVs_"+label, label="# PVs in Event ").Weight(),
         "nak4jets_" + label : Hist.new.Reg(199, 0, 200, name="nak4jets_"+label, label= '# ak4jets in Event').Weight(),
@@ -143,54 +118,32 @@
     for r in ["A", "B", "C"]:
         output.update({
             
-            
-            
-            r+"_PV_npvs_" + label : Hist.new.Int(0, 100, name=r+"_PV_npvs_"+label, label=r+' PV_npvs').Weight(),
-            
+            r+"_nPVs_" + label : Hist.new.Int(0, 100, name=r+"_nPVs_"+label, label=r+' # PVs').Weight(),
             r+"_SUEP_mass_" + label : Hist.new.Reg(150, 0, 1500, name=r+"_SUEP_mass_"+label, label=r+' SUEP Mass').Weight(),
             r+"_SUEP_pt_avg_" + label : Hist.new.Reg(100, 0, 100, name=r+"_SUEP_pt_avg_"+label, label=r+' SUEP Pt Avg').Weight(),
-            
             r+"_eta_ak4jets1_" + label : Hist.new.Reg(99, -5, 5, name=r+"_eta_ak4jets1_"+label, label=r+' Eta AK4Jets 1').Weight(),
             r+"_eta_ak4jets2_" + label : Hist.new.Reg(99, -5, 5, name=r+"_eta_ak4jets2_"+label, label=r+' Eta AK4Jets 2').Weight(),
             r+"_phi_ak4jets1_" + label : Hist.new.Reg(99, -5, 5, name=r+"_phi_ak4jets1_"+label, label=r+' Phi AK4Jets 1').Weight(),
             r+"_phi_ak4jets2_" + label : Hist.new.Reg(99, -5, 5, name=r+"_phi_ak4jets2_"+label, label=r+' Phi AK4Jets 2').Weight(),
-            
             r+"_ht_" + label : Hist.new.Reg(1000, 0, 10000, name=r+"_ht_"+label, label=r+' HT').Weight(),
             r+"_nJets_" + label : Hist.new.Reg(199, 0, 200, name=r+"_nJets_"+label, label=r+' # Jets in Event').Weight(),
-<<<<<<< HEAD
             r+"_nLostTracks_"+label : Hist.new.Reg(29, 0, 30, name=r+"_nLostTracks_"+label, label=r+" # Lost Tracks in Event ").Weight(),
-=======
             r+"_nak4jets_" + label : Hist.new.Reg(199, 0, 200, name=r+"_nak4jets_"+label, label=r+' # ak4jets in Event').Weight(),
             r+"_nLostTracks_"+label : Hist.new.Reg(499, 0, 500, name=r+"_nLostTracks_"+label, label=r+" # Lost Tracks in Event ").Weight(),
             r+"_SUEP_nLostTracks_"+label : Hist.new.Reg(499, 0, 500, name=r+"_SUEP_nLostTracks_"+label, label=r+" # Lost Tracks in SUEP ").Weight(),
-            r+"_nPVs_"+label : Hist.new.Reg(199, 0, 200, name=r+"_nPVs_"+label, label=r+" # PVs in Event ").Weight(),
->>>>>>> c58c0657
             r+"_pt_"+label : Hist.new.Reg(100, 0, 2000, name=r+"_pt_"+label, label=r + r" $p_T$").Weight(),
-            
-            
             r+"_nconst_"+label : Hist.new.Reg(79, 0, 80, name=r+"_nconst_"+label, label=r + " # Tracks in SUEP").Weight(),
-            
             "2D_"+r+"_pt_nconst_"+label : Hist.new.Reg(100, 0, 2000, name=r+"_pt_"+label).Reg(499, 0, 500, name=r+" nconst_"+label).Weight(),
-<<<<<<< HEAD
             "2D_"+r+"_nconst_ntracks_"+label : Hist.new.Reg(200, 0, 300, name="nconst_"+label).Reg(200, 0, 500, name="ntracks_"+label).Weight(),
-=======
-            "2D_"+r+"_nconst_ntracks_"+label : Hist.new.Reg(200, 0, 500, name="nconst_"+label).Reg(200, 0, 500, name="ntracks_"+label).Weight(),
->>>>>>> c58c0657
             "2D_"+r+"_spher_ntracks_"+label : Hist.new.Reg(100, 0, 1, name="spher_"+label).Reg(200, 0, 500, name="ntracks_"+label).Weight(),
             r+"_eta_"+label : Hist.new.Reg(100, -5, 5, name=r+"_eta_"+label, label=r + r"$\eta$").Weight(),
             r+"_phi_"+label : Hist.new.Reg(200, -6.5, 6.5, name=r + "_phi_"+label, label=r + r"$\phi$").Weight(),
             r +"_spher_"+label : Hist.new.Reg(100, 0, 1, name=r+"_spher_"+label, label=r+"Sphericity").Weight(),
             r + "_ntracks_"+label : Hist.new.Reg(299, 0, 300, name=r+"_ntracks_"+label, label=r+"# Tracks in event").Weight(),
             r +"_ngood_fastjets_" + label : Hist.new.Int(0, 10, name=r+"_ngood_fastjets_"+label, label=r+' # Good Fastjets').Weight(),
-            
-            
             r +"_ht_loose_" + label : Hist.new.Reg(499,0, 5000, name=r+"_ht_loose_"+label, label=r+' HT loose').Weight(),
             r +"_ht_tight_" + label : Hist.new.Reg(499, 0, 5000, name=r+"_ht_tight_"+label, label=r+' HT tight').Weight(),
-          
-            
-            
-            #"ht_tight_"+label : Hist.new.Reg(499, 0, 5000, name="ht_tight_"+label, label="Tight Jet HT").Weight(),
-            
+                      
         })
     if label == 'ch':# Christos only
         output2 = {
@@ -255,9 +208,7 @@
     
     # check if file is empty
     if df_vars.shape[0] == 0: continue    
-    
-    #print(df_vars)
-    
+        
     # store event-wide info to be indexed within each selection
     hts = df_vars['ht']
     nJets = df_vars['ngood_fastjets']
@@ -278,26 +229,9 @@
         # selections
         if var2_label == 'nconst': df = df.loc[df['SUEP_nconst_'+label] >= 10]
         if var1_label == 'spher': df = df.loc[df['SUEP_spher_'+label] >= 0.25]
-        
-        #if var3_label == "PV_npvs": df = df.loc[df_vars['PV_npvs'] >= 40]
-        
         pv = df_vars['PV_npvs'][df['event_index_'+label]]
         cut = (pv < 35).to_numpy()
-        df = df[cut]
-        
-        # print(df_vars["PV_npvs"][df['event_index_'+label]])
-        # print(df_vars["PV_npvs_"+label])
-        
-        #df = df.loc[df['SUEP_'+label+'_pt'] >= 300]
-        pv = df_vars['PV_npvs'][df['event_index_'+label]]
-        cut = (pv < 35).to_numpy()
-        df = df[cut]
-        
-        
-        
-        #df = df.loc[df["PV_npvs_"+label] >=40]
-        
-        
+        df = df[cut]      
         
         # blind
         if options.blind and not options.isMC:
@@ -334,18 +268,13 @@
 
         # fill some new distributions
         output["uncleaned_tracks_" + label].fill(df_vars["uncleaned_tracks"][df['event_index_'+label]])        
-        output["HLT_PFJet500_" + label].fill(df_vars["HLT_PFJet500"][df['event_index_'+label]])
-        
-                                             
+        output["HLT_PFJet500_" + label].fill(df_vars["HLT_PFJet500"][df['event_index_'+label]])           
         output["HLT_PFHT1050_" + label].fill(df_vars["HLT_PFHT1050"][df['event_index_'+label]])
         output["eta_ak4jets1_" + label].fill(df_vars["eta_ak4jets1"][df['event_index_'+label]])
         output["phi_ak4jets1_" + label].fill(df_vars["phi_ak4jets1"][df['event_index_'+label]])
         output["eta_ak4jets2_" + label].fill(df_vars["eta_ak4jets2"][df['event_index_'+label]])
         output["phi_ak4jets2_" + label].fill(df_vars["phi_ak4jets2"][df['event_index_'+label]])
-        
-        
         output["ngood_fastjets_" + label].fill(df_vars["ngood_fastjets"][df['event_index_'+label]])
-        
         output["ngood_ak4jets_" + label].fill(df_vars["ngood_ak4jets"][df['event_index_'+label]])
         output["n_loose_ak4jets_" + label].fill(df_vars["n_loose_ak4jets"][df['event_index_'+label]])
         output["n_tight_ak4jets_" + label].fill(df_vars["n_tight_ak4jets"][df['event_index_'+label]])
@@ -354,7 +283,6 @@
         output["PV_npvs_" + label].fill(df_vars["PV_npvs"][df['event_index_'+label]])
         output["PV_npvsGood_" + label].fill(df_vars["PV_npvsGood"][df['event_index_'+label]])
         
-        
         output["2D_girth_nconst_"+label].fill(df["SUEP_girth_"+label], df["SUEP_nconst_"+label])
         output["2D_rho0_nconst_"+label].fill(df["SUEP_rho0_"+label], df["SUEP_nconst_"+label])
         output["2D_rho1_nconst_"+label].fill(df["SUEP_rho1_"+label], df["SUEP_nconst_"+label])
@@ -373,30 +301,18 @@
         # per region
         for r, df_r in zip(["A", "B", "C"], [df_A, df_B, df_C]):
             output[r + "_ngood_fastjets_" + label].fill(df_vars["ngood_fastjets"][df_r['event_index_'+label]])
-            
-            output[r + "_PV_npvs_" + label].fill(df_vars["PV_npvs"][df_r['event_index_'+label]])
-            
+            output[r + "_nPVs_" + label].fill(df_vars["PV_npvs"][df_r['event_index_'+label]])
             output[r + "_eta_ak4jets1_" + label].fill(df_vars["eta_ak4jets1"][df_r['event_index_'+label]])
             output[r + "_eta_ak4jets2_" + label].fill(df_vars["eta_ak4jets2"][df_r['event_index_'+label]])
-            
             output[r + "_phi_ak4jets1_" + label].fill(df_vars["phi_ak4jets1"][df_r['event_index_'+label]])
             output[r + "_phi_ak4jets2_" + label].fill(df_vars["phi_ak4jets2"][df_r['event_index_'+label]])
-            
-            
             output[r + "_SUEP_mass_" + label].fill(df_r["SUEP_mass_"+label])
-            
             output[r + '_SUEP_pt_avg_'+ label].fill(df_r["SUEP_pt_avg_"+label])
-            
             output[r + "_ht_" + label].fill(hts[df_r['event_index_'+label]])
             output[r + "_nPVs_" + label].fill(nPVs[df_r['event_index_'+label]])
             output[r + "_nJets_" + label].fill(nJets[df_r['event_index_'+label]])
-<<<<<<< HEAD
-            
-=======
             output[r + "_nak4jets_" + label].fill(nak4jets[df_r['event_index_'+label]])
->>>>>>> c58c0657
             output[r + "_nLostTracks_" + label].fill(nLostTracks[df_r['event_index_'+label]])
-            
             output[r + "_pt_"+label].fill(df_r['SUEP_pt_'+label])
             output[r + "_eta_"+label].fill(df_r['SUEP_eta_'+label])
             output[r + "_phi_"+label].fill(df_r['SUEP_phi_'+label])
@@ -404,21 +320,11 @@
             output[r + "_nconst_"+label].fill(df_r['SUEP_nconst_'+label])
             output[r + "_SUEP_nLostTracks_"+label].fill(df_r['SUEP_nLostTracks_'+label])
             output[r + "_ntracks_"+label].fill(df_r['SUEP_ntracks_'+label])
-            
-            
-            
-            
             output[r + "_ht_loose_"+label].fill(df_vars['ht_loose'][df_r['event_index_'+label]])
             output[r + "_ht_tight_"+label].fill(df_vars['ht_tight'][df_r['event_index_'+label]])
-            
             output["2D_" + r + "_pt_nconst_"+label].fill(df_r['SUEP_pt_'+label], df_r['SUEP_nconst_'+label])
             output["2D_" + r + "_nconst_ntracks_"+label].fill(df_r["SUEP_nconst_"+label], df_r["SUEP_ntracks_"+label])
             output["2D_" + r + "_spher_ntracks_"+label].fill(df_r["SUEP_spher_"+label], df_r["SUEP_ntracks_"+label])
-<<<<<<< HEAD
-            
-            
-=======
->>>>>>> c58c0657
     
     if options.xrootd: os.system('rm ' + options.dataset+'.hdf5')    
         
@@ -447,6 +353,4 @@
 # save to root
 with uproot.recreate("outputs/" + options.dataset+ "_" + output_label + '.root') as froot:
     for h, hist in output.items():
-        froot[h] = hist
-        
-#PNVS for abc regions i.e. not taking d into account as it its blinded+        froot[h] = hist