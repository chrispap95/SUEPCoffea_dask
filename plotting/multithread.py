import os
import subprocess
import shlex
import argparse
import getpass
import multiprocessing
from multiprocessing.pool import ThreadPool
import time
import numpy as np
from plot_utils import check_proxy

parser = argparse.ArgumentParser(description='Famous Submitter')
parser.add_argument("-i"   , "--inputList" , type=str, default="data.txt" , help="input datasets", required=True)
parser.add_argument("-c"   , "--code" , type=str, default="None" , help="Which code to multithread", required=True)
parser.add_argument("-t"   , "--tag"   , type=str, default="IronMan"  , help="Production tag", required=True)
parser.add_argument("-isMC", "--isMC"  , type=int, default=1          , help="")
parser.add_argument("-e"   , "--era"   , type=str, default="2018"     , help="")
parser.add_argument("-sc"  , "--scout"  , type=int, default=0          , help="")
parser.add_argument("-o"   , "--output"   , type=str, default="IronMan"  , help="Output tag", required=False)
parser.add_argument('--weights', type=str, default='None', help="Pass the filename of the weights, e.g. --weights weights.npy")
parser.add_argument('--xrootd', type=int, default=0, help="Local data or xrdcp from hadoop (default=False)")
options = parser.parse_args()


working_directory = '/work/submit/{}/dummy_directory{}'.format(getpass.getuser(), np.random.randint(0,10000))
os.system('mkdir {}'.format(working_directory))
os.system('cp -R ../* {}/.'.format(working_directory))
<<<<<<< HEAD

=======
>>>>>>> 4c9c1443

def call_process(cmd):
    """ This runs in a separate thread. """
    print("----[%] :", cmd)
<<<<<<< HEAD
    p = subprocess.Popen(shlex.split(cmd), stdout=subprocess.PIPE, stderr=subprocess.PIPE, cwd=working_directory+'/plotting')
=======
    p = subprocess.Popen(shlex.split(cmd), stdout=subprocess.PIPE, stderr=subprocess.PIPE, cwd=working_directory+'/plotting/')
>>>>>>> 4c9c1443
    out, err = p.communicate()
    return (out, err)

pool = ThreadPool(multiprocessing.cpu_count())

with open(options.inputList, 'r') as f:
    input_list = f.readlines()
    input_list = [l.split('/')[-1].strip('\n') for l in input_list]

#if you want to limit what you run over modify the following:
#input_list = [f for f in read_filelist('../filelist/list_2018_MC_A01.txt') if 'SUEP' in f] 

results = []
start = time.time()

# Making sure that the proxy is good
if options.xrootd: 
    lifetime = check_proxy(time_min=10)
    print("--- proxy lifetime is {} hours".format(round(lifetime,1)))

for sample in input_list:

    if options.code == 'merge':
        cmd = 'python3 merge_plots.py --tag={} --dataset={} --isMC={}'.format(options.tag, sample, options.isMC)
        results.append(pool.apply_async(call_process, (cmd,))) 
 
    elif options.code == 'plot':
        cmd = 'python3 make_plots.py --tag={} --output={} --dataset={} --xrootd={} --weights={} --isMC={} --era={} --scouting={} '.format(options.tag, options.output, sample, options.xrootd, options.weights, options.isMC, options.era, options.scout)
        results.append(pool.apply_async(call_process, (cmd,)))

    else:
        print("Please specify which code to multithread using the -c option. Choose from 'merge', 'plot'")


# Close the pool and wait for each running task to complete
pool.close()
pool.join() 
for result in results:
    out, err = result.get()
    if "No such file or directory" in str(err):
        print(str(err))
        print(" ----------------- ")
        print() 
end = time.time()
<<<<<<< HEAD

=======
>>>>>>> 4c9c1443
print("All done! multithread.py took",round(end - start),"seconds to run.")
os.system('rm -rf {}'.format(working_directory))<|MERGE_RESOLUTION|>--- conflicted
+++ resolved
@@ -25,19 +25,11 @@
 working_directory = '/work/submit/{}/dummy_directory{}'.format(getpass.getuser(), np.random.randint(0,10000))
 os.system('mkdir {}'.format(working_directory))
 os.system('cp -R ../* {}/.'.format(working_directory))
-<<<<<<< HEAD
-
-=======
->>>>>>> 4c9c1443
 
 def call_process(cmd):
     """ This runs in a separate thread. """
     print("----[%] :", cmd)
-<<<<<<< HEAD
-    p = subprocess.Popen(shlex.split(cmd), stdout=subprocess.PIPE, stderr=subprocess.PIPE, cwd=working_directory+'/plotting')
-=======
     p = subprocess.Popen(shlex.split(cmd), stdout=subprocess.PIPE, stderr=subprocess.PIPE, cwd=working_directory+'/plotting/')
->>>>>>> 4c9c1443
     out, err = p.communicate()
     return (out, err)
 
@@ -82,9 +74,6 @@
         print(" ----------------- ")
         print() 
 end = time.time()
-<<<<<<< HEAD
 
-=======
->>>>>>> 4c9c1443
 print("All done! multithread.py took",round(end - start),"seconds to run.")
 os.system('rm -rf {}'.format(working_directory))