--- conflicted
+++ resolved
@@ -36,9 +36,5 @@
                        'schema': processor.NanoAODSchema,
                        'xrootdtimeout': 10,
         },
-<<<<<<< HEAD
-        chunksize=5000,
-=======
         chunksize=10000,
->>>>>>> 70f886fb
     )