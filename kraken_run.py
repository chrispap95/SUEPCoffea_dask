--- conflicted
+++ resolved
@@ -25,7 +25,7 @@
 voms-proxy-info --all
 
 echo "----- Found Proxy in: $X509_USER_PROXY"
-<<<<<<< HEAD
+
 echo "gfal-copy davs://xrootd.cmsaf.mit.edu:1094/$2 temp.root"
 #xrdcp $2 temp.root
 gfal-copy davs://xrootd.cmsaf.mit.edu:1094/$2 temp.root
@@ -33,25 +33,15 @@
 ls
 
 echo "python3 condor_SUEP_WS.py --jobNum=$1 --isMC={ismc} --era={era} --dataset={dataset} --infile=$2"
-=======
-echo "gfal-copy $2 file://$PWD/temp.root"
-gfal-copy $2 file://$PWD/temp.root
-echo "python3 condor_SUEP_WS.py --jobNum=$1 --isMC={ismc} --era={era} --dataset={dataset} --infile=temp.root"
->>>>>>> 99a46455
+
 python3 condor_SUEP_WS.py --jobNum=$1 --isMC={ismc} --era={era} --dataset={dataset} --infile=temp.root
 rm temp.root
 
 #echo "----- transferring output to scratch :"
-<<<<<<< HEAD
 echo "gfal-copy condor_out.hdf5  davs://t3serv017.mit.edu:1094/{outdir}/$3.hdf5"
 gfal-copy condor_out.hdf5  davs://t3serv017.mit.edu:1094/{outdir}/$3.hdf5
 
-=======
-#echo "xrdcp condor_out.hdf5 root://t3serv017.mit.edu/{outdir}/$3.hdf5"
-#xrdcp condor_out.hdf5 root://t3serv017.mit.edu/{outdir}/$3.hdf5
-echo "gfal-copy file://$PWD/condor_out.hdf5 davs://t3serv017.mit.edu:1094/{outdir}/$3.hdf5"
-gfal-copy file://$PWD/condor_out.hdf5 davs://t3serv017.mit.edu:1094/{outdir}/$3.hdf5
->>>>>>> 99a46455
+
 
 echo " ------ THE END (everyone dies !) ----- "
 """
@@ -71,7 +61,6 @@
 when_to_transfer_output = ON_EXIT
 on_exit_remove        = (ExitBySignal == False) && (ExitCode == 0)
 max_retries           = 3
-<<<<<<< HEAD
 #use_x509userproxy     = True
 #x509userproxy         = /home/submit/freerc/x509up_u206148
 #+AccountingGroup = "analysis.freerc"
@@ -81,18 +70,7 @@
 #+DESIRED_Sites        = "T2_AT_Vienna,T2_BE_IIHE,T2_BE_UCL,T2_BR_SPRACE,T2_BR_UERJ,T2_CH_CERN,T2_CH_CERN_AI,T2_CH_CERN_HLT,T2_CH_CERN_Wigner,T2_CH_CSCS,T2_CH_CSCS_HPC,T2_CN_Beijing,T2_DE_DESY,T2_DE_RWTH,T2_EE_Estonia,T2_ES_CIEMAT,T2_ES_IFCA,T2_FI_HIP,T2_FR_CCIN2P3,T2_FR_GRIF_IRFU,T2_FR_GRIF_LLR,T2_FR_IPHC,T2_GR_Ioannina,T2_HU_Budapest,T2_IN_TIFR,T2_IT_Bari,T2_IT_Legnaro,T2_IT_Pisa,T2_IT_Rome,T2_KR_KISTI,T2_MY_SIFIR,T2_MY_UPM_BIRUNI,T2_PK_NCP,T2_PL_Swierk,T2_PL_Warsaw,T2_PT_NCG_Lisbon,T2_RU_IHEP,T2_RU_INR,T2_RU_ITEP,T2_RU_JINR,T2_RU_PNPI,T2_RU_SINP,T2_TH_CUNSTDA,T2_TR_METU,T2_TW_NCHC,T2_UA_KIPT,T2_UK_London_IC,T2_UK_SGrid_Bristol,T2_UK_SGrid_RALPP,T2_US_Caltech,T2_US_Florida,T2_US_MIT,T2_US_Nebraska,T2_US_Purdue,T2_US_UCSD,T2_US_Vanderbilt,T2_US_Wisconsin,T3_CH_CERN_CAF,T3_CH_CERN_DOMA,T3_CH_CERN_HelixNebula,T3_CH_CERN_HelixNebula_REHA,T3_CH_CMSAtHome,T3_CH_Volunteer,T3_US_HEPCloud,T3_US_NERSC,T3_US_OSG,T3_US_PSC,T3_US_SDSC"
 #+SingularityImage     = "/cvmfs/unpacked.cern.ch/registry.hub.docker.com/coffeateam/coffea-dask-cc7:latest"
 +SingularityImage     = "/cvmfs/cvmfs.cmsaf.mit.edu/submit/work/submit/freerc/cvmfs/singularity_coffea/covfefe_gfal.sif"
-=======
-use_x509userproxy     = True
-x509userproxy         = /home/submit/lavezzo/x509up_u210253
-requirments           = (BOSCOCluster =!= "eofe8.mit.edu") 
-+AccountingGroup      = "analysis.lavezzo"
-#requirements         = ( ((BOSCOCluster == "t3serv008.mit.edu") || (BOSCOGroup == "bosco_cms" && BOSCOCluster == "ce03.cmsaf.mit.edu")) && HAS_CVMFS_cms_cern_ch )
-#requirements         = (BOSCOGroup == "bosco_cms" && BOSCOCluster == "ce03.cmsaf.mit.edu"  && Machine =!= LastRemoteHost && HAS_CVMFS_cms_cern_ch)
-#requirements         = (BOSCOCluster == "t3serv008.mit.edu" && Machine =!= LastRemoteHost && HAS_CVMFS_cms_cern_ch )
-#requirements         = ( BOSCOCluster =!= "t3serv008.mit.edu" && BOSCOCluster =!= "ce03.cmsaf.mit.edu")
-+DESIRED_Sites        = "T2_AT_Vienna,T2_BE_IIHE,T2_BE_UCL,T2_BR_SPRACE,T2_BR_UERJ,T2_CH_CERN,T2_CH_CERN_AI,T2_CH_CERN_HLT,T2_CH_CERN_Wigner,T2_CH_CSCS,T2_CH_CSCS_HPC,T2_CN_Beijing,T2_DE_DESY,T2_DE_RWTH,T2_EE_Estonia,T2_ES_CIEMAT,T2_ES_IFCA,T2_FI_HIP,T2_FR_CCIN2P3,T2_FR_GRIF_IRFU,T2_FR_GRIF_LLR,T2_FR_IPHC,T2_GR_Ioannina,T2_HU_Budapest,T2_IN_TIFR,T2_IT_Bari,T2_IT_Legnaro,T2_IT_Pisa,T2_IT_Rome,T2_KR_KISTI,T2_MY_SIFIR,T2_MY_UPM_BIRUNI,T2_PK_NCP,T2_PL_Swierk,T2_PL_Warsaw,T2_PT_NCG_Lisbon,T2_RU_IHEP,T2_RU_INR,T2_RU_ITEP,T2_RU_JINR,T2_RU_PNPI,T2_RU_SINP,T2_TH_CUNSTDA,T2_TR_METU,T2_TW_NCHC,T2_UA_KIPT,T2_UK_London_IC,T2_UK_SGrid_Bristol,T2_UK_SGrid_RALPP,T2_US_Caltech,T2_US_Florida,T2_US_MIT,T2_US_Nebraska,T2_US_Purdue,T2_US_UCSD,T2_US_Vanderbilt,T2_US_Wisconsin,T3_CH_CERN_CAF,T3_CH_CERN_DOMA,T3_CH_CERN_HelixNebula,T3_CH_CERN_HelixNebula_REHA,T3_CH_CMSAtHome,T3_CH_Volunteer,T3_US_HEPCloud,T3_US_NERSC,T3_US_OSG,T3_US_PSC,T3_US_SDSC"
-+SingularityImage     = "/cvmfs/unpacked.cern.ch/registry.hub.docker.com/coffeateam/coffea-dask-cc7:latest"
->>>>>>> 99a46455
+
 +JobFlavour           = "{queue}"
 
 queue jobid, fileid from {jobdir}/inputfiles.dat
@@ -173,12 +151,8 @@
                          #i=i.split(" ")[0].replace('root://xrootd.cmsaf.mit.edu/','/mnt/hadoop/cms')
                          #infiles.write(i+"\n")
                          full_file = i.split(" ")[0]
-<<<<<<< HEAD
                          full_file = full_file.replace('root://xrootd.cmsaf.mit.edu/','')
-=======
-                         full_file = full_file.replace("root:", "davs:")
-                         full_file = full_file.replace("xrootd.cmsaf.mit.edu", "xrootd.cmsaf.mit.edu:1094")
->>>>>>> 99a46455
+
                          just_file = full_file.split("/")[-1]
                          infiles.write(full_file+"\t"+just_file.split(".root")[0]+"\n")
                          #infiles.write(i.split(" ")[0]+"\n")
