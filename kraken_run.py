--- conflicted
+++ resolved
@@ -61,13 +61,8 @@
 on_exit_remove        = (ExitBySignal == False) && (ExitCode == 0)
 max_retries           = 3
 use_x509userproxy     = True
-<<<<<<< HEAD
-x509userproxy         = /home/submit/freerc/x509up_u206148
-+AccountingGroup = "analysis.freerc"
-=======
 x509userproxy         = /home/submit/{user}/{proxy}
 +AccountingGroup = "analysis.{user}"
->>>>>>> d532b38e
 #requirements          = (target.MACHINE == t3btch115.mit.edu)
 #requirements          = ( ((BOSCOCluster == "t3serv008.mit.edu") || (BOSCOGroup == "bosco_cms" && BOSCOCluster == "ce03.cmsaf.mit.edu")) && HAS_CVMFS_cms_cern_ch )
 #requirements          = (BOSCOGroup == "bosco_cms" && BOSCOCluster == "ce03.cmsaf.mit.edu"  && Machine =!= LastRemoteHost && HAS_CVMFS_cms_cern_ch)
