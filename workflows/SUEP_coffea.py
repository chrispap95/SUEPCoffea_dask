"""
SUEP_coffea.py
Coffea producer for SUEP analysis. Uses fastjet package to recluster large jets:
https://github.com/scikit-hep/fastjet
Chad Freer, 2021
"""

import os
import pathlib
import shutil
import awkward as ak
import pandas as pd
import numpy as np
import fastjet
from coffea import hist, processor
import vector
from typing import List, Optional
vector.register_awkward()

class SUEP_cluster(processor.ProcessorABC):
    def __init__(self, isMC: int, era: int, xsec: float, sample: str,  do_syst: bool, syst_var: str, weight_syst: bool, flag: bool, output_location: Optional[str]) -> None:
        self._flag = flag
        self.output_location = output_location
        self.do_syst = do_syst
        self.xsec = xsec
        self.era = era
        self.isMC = isMC
        self.sample = sample
        self.syst_var, self.syst_suffix = (syst_var, f'_sys_{syst_var}') if do_syst and syst_var else ('', '')
        self.weight_syst = weight_syst
        self.prefixes = {"SUEP": "SUEP"}

        #Set up for the histograms
        self._accumulator = processor.dict_accumulator({})

    @property
    def accumulator(self):
        return self._accumulator

    def sphericity(self, particles, r):
        norm = ak.sum(particles.p ** r, axis=1, keepdims=True)
        s = np.array([[
                       ak.sum(particles.px * particles.px * particles.p ** (r-2.0), axis=1 ,keepdims=True)/norm,
                       ak.sum(particles.px * particles.py * particles.p ** (r-2.0), axis=1 ,keepdims=True)/norm,
                       ak.sum(particles.px * particles.pz * particles.p ** (r-2.0), axis=1 ,keepdims=True)/norm
                      ],
                      [
                       ak.sum(particles.py * particles.px * particles.p ** (r-2.0), axis=1 ,keepdims=True)/norm,
                       ak.sum(particles.py * particles.py * particles.p ** (r-2.0), axis=1 ,keepdims=True)/norm,
                       ak.sum(particles.py * particles.pz * particles.p ** (r-2.0), axis=1 ,keepdims=True)/norm
                      ],
                      [
                       ak.sum(particles.pz * particles.px * particles.p ** (r-2.0), axis=1 ,keepdims=True)/norm,
                       ak.sum(particles.pz * particles.py * particles.p ** (r-2.0), axis=1 ,keepdims=True)/norm,
                       ak.sum(particles.pz * particles.pz * particles.p ** (r-2.0), axis=1 ,keepdims=True)/norm
                      ]])
        s = np.squeeze(np.moveaxis(s, 2, 0),axis=3)
        evals = np.sort(np.linalg.eigvalsh(s))
        return evals

    def rho(self, number, jet, tracks, deltaR, dr=0.05):
        r_start = number*dr
        r_end = (number+1)*dr
        ring = (deltaR > r_start) & (deltaR < r_end)
        rho_values = ak.sum(tracks[ring].pt, axis=1)/(dr*jet.pt)
        return rho_values

    def ak_to_pandas(self, jet_collection: ak.Array) -> pd.DataFrame:
        output = pd.DataFrame()
        for field in ak.fields(jet_collection):
            prefix = self.prefixes.get(field, "")
            if len(prefix) > 0:
                for subfield in ak.fields(jet_collection[field]):
                    output[f"{prefix}_{subfield}"] = ak.to_numpy(
                        jet_collection[field][subfield]
                    )
            else:
                output[field] = ak.to_numpy(jet_collection[field])
        return output

    def h5store(self, store: pd.HDFStore, df: pd.DataFrame, fname: str, gname: str, **kwargs: float) -> None:
        store.put(gname, df)
        store.get_storer(gname).attrs.metadata = kwargs

    def dump_table(self, fname: str, location: str, subdirs: Optional[List[str]] = None) -> None:
        subdirs = subdirs or []
        xrd_prefix = "root://"
        pfx_len = len(xrd_prefix)
        xrootd = False
        if xrd_prefix in location:
            try:
                import XRootD
                import XRootD.client

                xrootd = True
            except ImportError:
                raise ImportError(
                    "Install XRootD python bindings with: conda install -c conda-forge xroot"
                )
        local_file = (
            os.path.abspath(os.path.join(".", fname))
            if xrootd
            else os.path.join(".", fname)
        )
        merged_subdirs = "/".join(subdirs) if xrootd else os.path.sep.join(subdirs)
        destination = (
            location + merged_subdirs + f"/{fname}"
            if xrootd
            else os.path.join(location, os.path.join(merged_subdirs, fname))
        )
        if xrootd:
            copyproc = XRootD.client.CopyProcess()
            copyproc.add_job(local_file, destination)
            copyproc.prepare()
            copyproc.run()
            client = XRootD.client.FileSystem(
                location[: location[pfx_len:].find("/") + pfx_len]
            )
            status = client.locate(
                destination[destination[pfx_len:].find("/") + pfx_len + 1 :],
                XRootD.client.flags.OpenFlags.READ,
            )
            assert status[0].ok
            del client
            del copyproc
        else:
            dirname = os.path.dirname(destination)
            if not os.path.exists(dirname):
                pathlib.Path(dirname).mkdir(parents=True, exist_ok=True)
            if not os.path.samefile(local_file, destination):
                shutil.copy2(local_file, destination)
            else:
                fname = "condor_" + fname
                destination = os.path.join(location, os.path.join(merged_subdirs, fname))
                shutil.copy2(local_file, destination)
            assert os.path.isfile(destination)
        pathlib.Path(local_file).unlink()

    def process(self, events):
        output = self.accumulator.identity()
        dataset = events.metadata['dataset']

        #Prepare the clean track collection
        Cands = ak.zip({
            "pt": events.PFCands_trkPt,
            "eta": events.PFCands_trkEta,
            "phi": events.PFCands_trkPhi,
            "mass": events.PFCands_mass
        }, with_name="Momentum4D")
        cut = (events.PFCands_fromPV > 1) & (events.PFCands_trkPt >= 1) & (events.PFCands_trkEta <= 2.5)
        Cleaned_cands = Cands[cut]
        Cleaned_cands = ak.packed(Cleaned_cands)

        #The jet clustering part
        jetdef = fastjet.JetDefinition(fastjet.antikt_algorithm, 1.5)
        cluster = fastjet.ClusterSequence(Cleaned_cands, jetdef)
        ak_inclusive_jets = ak.with_name(cluster.inclusive_jets(min_pt=150),"Momentum4D")
        ak_inclusive_cluster = ak.with_name(cluster.constituents(min_pt=150),"Momentum4D")
        col1 = pd.Series(ak.num(Cands).to_list(), name = "uncleaned_tracks")
        col2 = pd.Series(ak.num(Cleaned_cands).to_list(), name = "nCleaned_Cands")
        col3 = pd.Series(ak.num(ak_inclusive_jets).to_list(), name = "ngood_fastjets")
        # save plots to a dataframe
        out_vars = pd.concat([col1, col2, col3], axis=1)

        #remove events without a cluster
        ak_inclusive_cluster = ak_inclusive_cluster[ak.num(ak_inclusive_jets, axis=1)>1]
        ak_inclusive_jets = ak_inclusive_jets[ak.num(ak_inclusive_jets, axis=1)>1]

        #SUEP_mult
        chonkocity = ak.num(ak_inclusive_cluster, axis=2)
        chonkiest_jet = ak.argsort(chonkocity, axis=1, ascending=True, stable=True)[:, ::-1]
        thicc_jets = ak_inclusive_jets[chonkiest_jet]
        chonkiest_cands = ak_inclusive_cluster[chonkiest_jet][:,0]
        thicc_jets = thicc_jets[ak.num(chonkiest_cands)>1]#We dont want to look at single track jets
        chonkiest_cands = chonkiest_cands[ak.num(chonkiest_cands)>1]#We dont want to look at single track jets
        out_mult = thicc_jets[:,0]
        out_mult["SUEP_mult_nconst"] = ak.max(ak.num(ak_inclusive_cluster, axis=2),axis=1)
        out_mult["SUEP_mult_pt"] = thicc_jets[:,0].pt
        out_mult["SUEP_mult_pt_avg"] = ak.mean(chonkiest_cands.pt, axis=-1)
        out_mult["SUEP_mult_eta"] = thicc_jets[:,0].eta
        out_mult["SUEP_mult_phi"] = thicc_jets[:,0].phi
        out_mult["SUEP_mult_mass"] = thicc_jets[:,0].mass
        dEta = chonkiest_cands.eta - thicc_jets[:,0].eta
        dPhi = chonkiest_cands.phi - thicc_jets[:,0].phi
        dPhi = ak.where(dPhi > np.pi, dPhi - 2.*np.pi, dPhi)
        dR = np.sqrt(dEta*dEta + dPhi*dPhi)
        out_mult["SUEP_mult_girth_pt"] = ak.sum(dR*chonkiest_cands.pt/thicc_jets[:,0].pt, axis=-1)

        #SUEP_mult boosting, sphericity and rho
        boost_mult = ak.zip({
            "px": thicc_jets[:,0].px*-1,
            "py": thicc_jets[:,0].py*-1,
            "pz": thicc_jets[:,0].pz*-1,
            "mass": thicc_jets[:,0].mass
        }, with_name="Momentum4D")
        chonkiest_cands = chonkiest_cands.boost_p4(boost_mult)
<<<<<<< HEAD
        mult_eigs = self.sphericity(chonkiest_cands,2.0)  
        out_mult["SUEP_mult_pt_avg_b"] = ak.mean(chonkiest_cands.pt, axis=-1)
=======
        mult_eigs = self.sphericity(chonkiest_cands,2.0)
>>>>>>> 27462682
        out_mult["SUEP_mult_spher"] = 1.5 * (mult_eigs[:,1]+mult_eigs[:,0])
        out_mult["SUEP_mult_aplan"] =  1.5 * mult_eigs[:,0]
        out_mult["SUEP_mult_FW2M"] = 1.0 - 3.0 * (mult_eigs[:,2]*mult_eigs[:,1] + mult_eigs[:,0]*mult_eigs[:,2] + mult_eigs[:,1]*mult_eigs[:,0])
        out_mult["SUEP_mult_D"] = 27.0 * mult_eigs[:,2]*mult_eigs[:,1]*mult_eigs[:,0]
        deltaR = chonkiest_cands.delta_r(thicc_jets[:,0])
        out_mult["rho0"] = self.rho(0, thicc_jets[:,0], chonkiest_cands, deltaR)
        out_mult["rho1"] = self.rho(1, thicc_jets[:,0], chonkiest_cands, deltaR)


        #SUEP_pt
        highpt_jet = ak.argsort(ak_inclusive_jets.pt, axis=1, ascending=False, stable=True)
        SUEP_pt = ak_inclusive_jets[highpt_jet]
        SUEP_pt_nconst = chonkocity[highpt_jet]
        SUEP_pt_tracks = ak_inclusive_cluster[highpt_jet]
        highpt_cands = SUEP_pt_tracks[:,0]                  #tracks for highest pt
        SUEP_pt = SUEP_pt[ak.num(highpt_cands)>1]           #We dont want to look at single track jets
        SUEP_pt_nconst = SUEP_pt_nconst[ak.num(highpt_cands)>1]
        SUEP_pt_tracks = SUEP_pt_tracks[ak.num(highpt_cands)>1]
        highpt_cands = highpt_cands[ak.num(highpt_cands)>1] #We dont want to look at single track jets

        #Christos Method for ISR removal
        SUEP_cand = ak.where(SUEP_pt_nconst[:,1]<=SUEP_pt_nconst[:,0],SUEP_pt[:,0],SUEP_pt[:,1])
        SUEP_cand_tracks = ak.where(SUEP_pt_nconst[:,1]<=SUEP_pt_nconst[:,0],SUEP_pt_tracks[:,0],SUEP_pt_tracks[:,1])
        ISR_cand = ak.where(SUEP_pt_nconst[:,1]>SUEP_pt_nconst[:,0],SUEP_pt[:,0],SUEP_pt[:,1])
        ISR_cand_tracks = ak.where(SUEP_pt_nconst[:,1]>SUEP_pt_nconst[:,0],SUEP_pt_tracks[:,0],SUEP_pt_tracks[:,1])
<<<<<<< HEAD
       
=======

        dphi_SUEP_ISR = abs(SUEP_cand.deltaphi(ISR_cand))

>>>>>>> 27462682
        boost_ch = ak.zip({
            "px": SUEP_cand.px*-1,
            "py": SUEP_cand.py*-1,
            "pz": SUEP_cand.pz*-1,
            "mass": SUEP_cand.mass
        }, with_name="Momentum4D")
        ISR_cand_b = ISR_cand.boost_p4(boost_ch)
        Christos_cands = Cleaned_cands[ak.num(ak_inclusive_jets)>1]
        Christos_cands = Christos_cands[ak.num(highpt_cands)>1]#remove the jets with one track
        Christos_cands = Christos_cands.boost_p4(boost_ch)
        Christos_cands = Christos_cands[abs(Christos_cands.deltaphi(ISR_cand_b)) > 1.6]
        Christos_cands = Christos_cands[ak.num(Christos_cands)>1]#remove the events left with one track
        SUEP_cand = SUEP_cand[ak.num(Christos_cands)>1]
        ISR_cand = ISR_cand[ak.num(Christos_cands)>1]
        ISR_cand_b = ISR_cand_b[ak.num(Christos_cands)>1]
        SUEP_cand_tracks = SUEP_cand_tracks[ak.num(Christos_cands)>1]
        ISR_cand_tracks = ISR_cand_tracks[ak.num(Christos_cands)>1]
        boost_ch = boost_ch[ak.num(Christos_cands)>1]

        out_ch = SUEP_cand
        out_ch["SUEP_ch_pt"] = SUEP_cand.pt
        out_ch["SUEP_ch_eta"] = SUEP_cand.eta
        out_ch["SUEP_ch_phi"] = SUEP_cand.phi
        out_ch["SUEP_ch_mass"] = SUEP_cand.mass
        out_ch["SUEP_ch_dphi_SUEP_ISR"] = ak.mean(abs(SUEP_cand.deltaphi(ISR_cand)), axis=-1)
        ch_eigs = self.sphericity(Christos_cands,2.0)
        out_ch["SUEP_ch_nconst"] = ak.num(Christos_cands)
        out_ch["SUEP_ch_pt_avg"] = ak.mean(Christos_cands.boost_p4(SUEP_cand).pt, axis=-1)    # unboost for this
        out_ch["SUEP_ch_pt_avg_b"] = ak.mean(Christos_cands.pt, axis=-1)
        out_ch["SUEP_ch_spher"] = 1.5 * (ch_eigs[:,1]+ch_eigs[:,0])
        out_ch["SUEP_ch_aplan"] = 1.5 * ch_eigs[:,0]
        out_ch["SUEP_ch_FW2M"] = 1.0 - 3.0 * (ch_eigs[:,2]*ch_eigs[:,1] + ch_eigs[:,2]*ch_eigs[:,0] + ch_eigs[:,1]*ch_eigs[:,0])
        out_ch["SUEP_ch_D"] = 27.0 * ch_eigs[:,2]*ch_eigs[:,1]*ch_eigs[:,0]
        out_ch["SUEP_ch_dphi_chcands_ISR"] = ak.mean(abs(Christos_cands.deltaphi(ISR_cand_b)), axis=-1)
        out_ch["SUEP_ch_dphi_ISRtracks_ISR"] = ak.mean(abs(ISR_cand_tracks.boost_p4(boost_ch).deltaphi(ISR_cand_b)), axis=-1)
        out_ch["SUEP_ch_dphi_SUEPtracks_ISR"] = ak.mean(abs(SUEP_cand_tracks.boost_p4(boost_ch).deltaphi(ISR_cand_b)), axis=-1)

        dEta = Christos_cands.eta - SUEP_cand.eta
        dPhi = Christos_cands.phi - SUEP_cand.phi
        dPhi = ak.where(dPhi > np.pi, dPhi - 2.*np.pi, dPhi)
        dR = np.sqrt(dEta*dEta + dPhi*dPhi)
        out_ch["SUEP_pt_girth_pt"] = ak.sum(dR*Christos_cands.pt/SUEP_cand.pt, axis=-1)

        #Prepare for writing to HDF5 file (xsec stored in metadata)
        fname = (events.behavior["__events_factory__"]._partition_key.replace("/", "_") + ".hdf5")
        subdirs = []
        store = pd.HDFStore(fname)
        if self.output_location is not None:

            # ak to pandas to hdf5
            for out, gname in [[out_mult, "mult"], [out_ch, "ch"]]:
                df = self.ak_to_pandas(out)
                metadata = dict(xsec=self.xsec,era=self.era,
                                mc=self.isMC,sample=self.sample)
                store_fin = self.h5store(store, df, fname, gname, **metadata)

            for df, gname in [[out_vars, "out_vars"]]:

                metadata = dict(xsec=self.xsec,era=self.era,
                                mc=self.isMC,sample=self.sample)
                store_fin = self.h5store(store, df, fname, gname, **metadata)

            store.close()
            self.dump_table(fname, self.output_location, subdirs)
        else:
            store.close()


        return output

    def postprocess(self, accumulator):
        return accumulator<|MERGE_RESOLUTION|>--- conflicted
+++ resolved
@@ -194,12 +194,8 @@
             "mass": thicc_jets[:,0].mass
         }, with_name="Momentum4D")
         chonkiest_cands = chonkiest_cands.boost_p4(boost_mult)
-<<<<<<< HEAD
         mult_eigs = self.sphericity(chonkiest_cands,2.0)  
         out_mult["SUEP_mult_pt_avg_b"] = ak.mean(chonkiest_cands.pt, axis=-1)
-=======
-        mult_eigs = self.sphericity(chonkiest_cands,2.0)
->>>>>>> 27462682
         out_mult["SUEP_mult_spher"] = 1.5 * (mult_eigs[:,1]+mult_eigs[:,0])
         out_mult["SUEP_mult_aplan"] =  1.5 * mult_eigs[:,0]
         out_mult["SUEP_mult_FW2M"] = 1.0 - 3.0 * (mult_eigs[:,2]*mult_eigs[:,1] + mult_eigs[:,0]*mult_eigs[:,2] + mult_eigs[:,1]*mult_eigs[:,0])
@@ -225,13 +221,7 @@
         SUEP_cand_tracks = ak.where(SUEP_pt_nconst[:,1]<=SUEP_pt_nconst[:,0],SUEP_pt_tracks[:,0],SUEP_pt_tracks[:,1])
         ISR_cand = ak.where(SUEP_pt_nconst[:,1]>SUEP_pt_nconst[:,0],SUEP_pt[:,0],SUEP_pt[:,1])
         ISR_cand_tracks = ak.where(SUEP_pt_nconst[:,1]>SUEP_pt_nconst[:,0],SUEP_pt_tracks[:,0],SUEP_pt_tracks[:,1])
-<<<<<<< HEAD
-       
-=======
-
         dphi_SUEP_ISR = abs(SUEP_cand.deltaphi(ISR_cand))
-
->>>>>>> 27462682
         boost_ch = ak.zip({
             "px": SUEP_cand.px*-1,
             "py": SUEP_cand.py*-1,
