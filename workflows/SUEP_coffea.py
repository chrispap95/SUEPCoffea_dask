--- conflicted
+++ resolved
@@ -453,20 +453,11 @@
                 "pz": ak.sum(IRM_cands.pz, axis=-1),
                 "energy": ak.sum(IRM_cands.energy, axis=-1),
             }, with_name="Momentum4D")
-<<<<<<< HEAD
                
             out_IRM["SUEP_pt_IRM"] = SUEPs.pt
             out_IRM["SUEP_eta_IRM"] = SUEPs.eta
             out_IRM["SUEP_phi_IRM"] = SUEPs.phi
             out_IRM["SUEP_mass_IRM"] = SUEPs.mass
-=======
-                            
-            out_ch["SUEP_pt_ch"] = SUEPs.pt
-            out_ch["SUEP_eta_ch"] = SUEPs.eta
-            out_ch["SUEP_phi_ch"] = SUEPs.phi
-            out_ch["SUEP_mass_ch"] = SUEPs.mass
-            
->>>>>>> 728d986d
 
         ### save outputs
         # ak to pandas, if needed. Then pandas to hdf5
