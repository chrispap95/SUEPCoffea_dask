--- conflicted
+++ resolved
@@ -32,13 +32,9 @@
     subdirs = []
     store = pd.HDFStore(fname)
 
-<<<<<<< HEAD
-            h5store(self, store, out, fname, gname, **metadata)
-=======
     # pandas to hdf5
     for out, gname in zip(dfs, df_names):
         store_fin = h5store(store, out, fname, gname, **metadata)
->>>>>>> e3b67a07
 
     store.close()
     dump_table(fname, output_location, subdirs)
